CC=gcc
override QUBES_CFLAGS := -I. -I../libqrexec -g -O2 -Wall -Wextra -Werror \
   $(shell pkg-config --cflags vchan-$(BACKEND_VMM)) -fstack-protector \
   -D_FORTIFY_SOURCE=2 -fstack-protector-strong -fPIC -std=c11 -D_POSIX_C_SOURCE=200809L \
   -D_GNU_SOURCE $(CFLAGS)
override LDFLAGS += -pie -Wl,-z,relro,-z,now -shared

override SO_VER=3
override VCHANLIBS := $(shell pkg-config --libs vchan-$(BACKEND_VMM))
LIBDIR ?= /usr/lib
INCLUDEDIR ?= /usr/include

_XENSTORE_H=$(shell ls /usr/include/xenstore.h 2>/dev/null)
ifneq "$(_XENSTORE_H)" ""
QUBES_CFLAGS += -DUSE_XENSTORE_H
endif


all: libqrexec-utils.so
libqrexec-utils.so.$(SO_VER): unix-server.o ioall.o buffer.o exec.o txrx-vchan.o write-stdin.o
	$(CC) $(LDFLAGS) -Wl,-soname,$@ -o $@ $^ $(VCHANLIBS)

libqrexec-utils.so: libqrexec-utils.so.$(SO_VER)
	ln -sf $@.$(SO_VER) $@

%.a:
	$(AR) rcs $@ $^
clean:
<<<<<<< HEAD
	rm -f *.o *~ *.a *.so *.so.*

install:
	mkdir -p $(DESTDIR)$(LIBDIR)
	cp libqrexec-utils.so.$(SO_VER) $(DESTDIR)$(LIBDIR)
	ln -s libqrexec-utils.so.$(SO_VER) $(DESTDIR)$(LIBDIR)/libqrexec-utils.so
	mkdir -p $(DESTDIR)$(INCLUDEDIR)
	cp libqrexec-utils.h $(DESTDIR)$(INCLUDEDIR)
	cp qrexec.h $(DESTDIR)$(INCLUDEDIR)
=======
	rm -f *.o *~ *.a *.so.* *.o.dep

install:
	install -d -m 0755 $(DESTDIR)$(LIBDIR)
	install libqrexec-utils.so.$(SO_VER) $(DESTDIR)$(LIBDIR)
	ln -sf libqrexec-utils.so.$(SO_VER) $(DESTDIR)$(LIBDIR)/libqrexec-utils.so
	install -d -m 0755 $(DESTDIR)$(INCLUDEDIR)
	install -m 0644 libqrexec-utils.h $(DESTDIR)$(INCLUDEDIR)
	install -m 0644 qrexec.h $(DESTDIR)$(INCLUDEDIR)

%.o: %.c
	$(CC) $< -c -o $@ $(QUBES_CFLAGS) $(CFLAGS) -MD -MP -MF $@.dep

-include *.o.dep
>>>>>>> c014a88c
<|MERGE_RESOLUTION|>--- conflicted
+++ resolved
@@ -26,18 +26,7 @@
 %.a:
 	$(AR) rcs $@ $^
 clean:
-<<<<<<< HEAD
-	rm -f *.o *~ *.a *.so *.so.*
-
-install:
-	mkdir -p $(DESTDIR)$(LIBDIR)
-	cp libqrexec-utils.so.$(SO_VER) $(DESTDIR)$(LIBDIR)
-	ln -s libqrexec-utils.so.$(SO_VER) $(DESTDIR)$(LIBDIR)/libqrexec-utils.so
-	mkdir -p $(DESTDIR)$(INCLUDEDIR)
-	cp libqrexec-utils.h $(DESTDIR)$(INCLUDEDIR)
-	cp qrexec.h $(DESTDIR)$(INCLUDEDIR)
-=======
-	rm -f *.o *~ *.a *.so.* *.o.dep
+	rm -f *.o *~ *.a *.so *.so.* *.o.dep
 
 install:
 	install -d -m 0755 $(DESTDIR)$(LIBDIR)
@@ -50,5 +39,4 @@
 %.o: %.c
 	$(CC) $< -c -o $@ $(QUBES_CFLAGS) $(CFLAGS) -MD -MP -MF $@.dep
 
--include *.o.dep
->>>>>>> c014a88c
+-include *.o.dep